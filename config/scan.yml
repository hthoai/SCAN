# Model settings
<<<<<<< HEAD
val_step: 500 # number of steps to run validation
model_checkpoint_interval: 1
seed: 21
batch_size: 128 # size of a training mini-batch
epochs: 15 # number of training epochs
vocab: f30k_precomp_vocab
model:
  name: SCAN
  parameters:
    precomp_enc_type: basic # basic|weight_norm
    no_imgnorm: True # do not normalize the image embeddings
    word_dim: 300 # dimensionality of the word embedding
    use_bi_gru: True # use bidirectional GRU
    num_layers: 1 # number of GRU layers
    no_txtnorm: True # do not normalize the text embeddings
    img_dim: 2048 # dimensionality of the image embedding
    embed_size: 1024 # dimensionality of the joint embedding
    grad_clip: 2.
    cross_attn: t2i # t2i|i2t
    raw_feature_norm: clipped_l2norm # clipped_l2norm|l2norm|clipped_l1norm|l1norm|no_norm|softmax
    agg_func: LogSumExp # LogSumExp|Mean|Max|Sum
    margin: 0.2 # rank loss margin
    lambda_lse: 6. # attention LogSumExp temperature
    lambda_softmax: 9. # attention softmax temperature
=======
val_every: 5
model_checkpoint_interval: 10
seed: 1412
model:
  name: SCAN
  parameters:
    img_h: &img_h 424
    img_w: &img_w 424
batch_size: 8
epochs: 100
loss_parameters: {}
>>>>>>> e6d0840b
optimizer:
  name: Adam
  parameters:
    lr: 0.0003
lr_scheduler:
  name: CosineAnnealingLR
  parameters:
    T_max: 492700 # 100 * 4927 iterations

# Dataset settings
datasets:
  train:
    type: GalaxyDataset
    parameters:
      split: train
<<<<<<< HEAD
      root: "datasets/f30k_precomp"
=======
      img_size: [*img_h, *img_w]
      normalize: false
      aug_chance: 0
      augmentations:
      root: "datasets"

>>>>>>> e6d0840b
  test:
    type: GalaxyDataset
    parameters:
      split: test
<<<<<<< HEAD
      root: "datasets/f30k_precomp"
  dev:
    type: PrecompDataset
    parameters:
      split: dev
      root: "datasets/f30k_precomp"
=======
      img_size: [*img_h, *img_w]
      normalize: false
      aug_chance: 0
      augmentations:
      root: "datasets"

  val:
    type: GalaxyDataset
    parameters:
      split: val
      img_size: [*img_h, *img_w]
      normalize: false
      aug_chance: 0
      augmentations:
      root: "datasets"
>>>>>>> e6d0840b
<|MERGE_RESOLUTION|>--- conflicted
+++ resolved
@@ -1,5 +1,4 @@
 # Model settings
-<<<<<<< HEAD
 val_step: 500 # number of steps to run validation
 model_checkpoint_interval: 1
 seed: 21
@@ -24,19 +23,6 @@
     margin: 0.2 # rank loss margin
     lambda_lse: 6. # attention LogSumExp temperature
     lambda_softmax: 9. # attention softmax temperature
-=======
-val_every: 5
-model_checkpoint_interval: 10
-seed: 1412
-model:
-  name: SCAN
-  parameters:
-    img_h: &img_h 424
-    img_w: &img_w 424
-batch_size: 8
-epochs: 100
-loss_parameters: {}
->>>>>>> e6d0840b
 optimizer:
   name: Adam
   parameters:
@@ -52,41 +38,14 @@
     type: GalaxyDataset
     parameters:
       split: train
-<<<<<<< HEAD
       root: "datasets/f30k_precomp"
-=======
-      img_size: [*img_h, *img_w]
-      normalize: false
-      aug_chance: 0
-      augmentations:
-      root: "datasets"
-
->>>>>>> e6d0840b
   test:
     type: GalaxyDataset
     parameters:
       split: test
-<<<<<<< HEAD
       root: "datasets/f30k_precomp"
   dev:
     type: PrecompDataset
     parameters:
       split: dev
-      root: "datasets/f30k_precomp"
-=======
-      img_size: [*img_h, *img_w]
-      normalize: false
-      aug_chance: 0
-      augmentations:
-      root: "datasets"
-
-  val:
-    type: GalaxyDataset
-    parameters:
-      split: val
-      img_size: [*img_h, *img_w]
-      normalize: false
-      aug_chance: 0
-      augmentations:
-      root: "datasets"
->>>>>>> e6d0840b
+      root: "datasets/f30k_precomp"