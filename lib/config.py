--- conflicted
+++ resolved
@@ -19,11 +19,7 @@
     def __repr__(self):
         return self.config_str
 
-<<<<<<< HEAD
-    def get_dataset(self, data_split):
-=======
     def get_dataset(self, data_split: str) -> None:
->>>>>>> e23d502f
         return getattr(datasets, self.config["datasets"][data_split]["type"])(
             **self.config["datasets"][data_split]["parameters"]
         )
@@ -39,13 +35,6 @@
             model_parameters, **self.config["optimizer"]["parameters"]
         )
 
-<<<<<<< HEAD
-    def get_loss_parameters(self):
-        return self.config["loss_parameters"]
-
-    def get_lr_update(self):
-        return self.config["lr_update"]
-=======
     # def get_loss_parameters(self):
     #     return self.config["loss_parameters"]
 
@@ -54,7 +43,6 @@
 
     def get_vocab_path(self) -> str:
         return self.config["vocab"]
->>>>>>> e23d502f
 
     def __getitem__(self, item):
         return self.config[item]
