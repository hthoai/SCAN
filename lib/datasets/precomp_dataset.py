# -----------------------------------------------------------
# Stacked Cross Attention Network implementation based on 
# https://arxiv.org/abs/1803.08024.
# "Stacked Cross Attention for Image-Text Matching"
# Kuang-Huei Lee, Xi Chen, Gang Hua, Houdong Hu, Xiaodong He
#
# Writen by Kuang-Huei Lee, 2018
# ---------------------------------------------------------------
"""Data provider"""

from typing import Any
import torch
import torch.utils.data as data
import torchvision.transforms as transforms
import os
import nltk
from PIL import Image
import numpy as np
import json as jsonmod

from yaml import tokens


class PrecompDataset(data.Dataset):
    """
    Load precomputed captions and image features
    Possible options: f30k_precomp, coco_precomp
    """

<<<<<<< HEAD
    def __init__(self, root: str, split: str, vocab: Any):
        self.split = split
        self.vocab = vocab
        self.max_length = 0
        loc = root + "/"

        # Tokens
        self.tokens = []
        with open(loc + "%s_caps.txt" % split, "rb") as f:
=======
    def __init__(self, data_path, data_split, vocab):
        self.vocab = vocab
        loc = data_path + '/'

        # Captions
        self.captions = []
        with open(loc+'%s_caps.txt' % data_split, 'rb') as f:
>>>>>>> e6d0840b
            for line in f:
                # tokenize
                _tokens = nltk.tokenize.word_tokenize(str(line.strip()).lower())
                self.tokens.append(_tokens)
                if len(_tokens) > self.max_length:
                    self.max_length = len(_tokens)

        # Image features
<<<<<<< HEAD
        self.images = np.load(loc + "%s_ims.npy" % self.split)
=======
        self.images = np.load(loc+'%s_ims.npy' % data_split)
>>>>>>> e6d0840b
        self.length = len(self.captions)
        # rkiros data has redundancy in images, we divide by 5, 10crop doesn't
        if self.images.shape[0] != self.length:
            self.im_div = 5
        else:
            self.im_div = 1
        # the development set for coco is large and so validation would be slow
        if data_split == 'dev':
            self.length = 5000

    def __getitem__(self, index):
        # handle the image redundancy
        img_id = index//self.im_div
        image = torch.Tensor(self.images[img_id])
        caption = self.captions[index]
        vocab = self.vocab

<<<<<<< HEAD
        # Convert tokens to word ids.
        caption = []
        caption.append(vocab("<start>"))
        caption.extend([vocab(token) for token in self.tokens])
        caption.append(vocab("<end>"))
=======
        # Convert caption (string) to word ids.
        tokens = nltk.tokenize.word_tokenize(
            str(caption).lower())
        caption = []
        caption.append(vocab('<start>'))
        caption.extend([vocab(token) for token in tokens])
        caption.append(vocab('<end>'))
>>>>>>> e6d0840b
        target = torch.Tensor(caption)
        return image, target, index, img_id

    def __len__(self):
        return self.length


def collate_fn(data):
    """Build mini-batch tensors from a list of (image, caption) tuples.
    Args:
        data: list of (image, caption) tuple.
            - image: torch tensor of shape (3, 256, 256).
            - caption: torch tensor of shape (?); variable length.

    Returns:
        images: torch tensor of shape (batch_size, 3, 256, 256).
        targets: torch tensor of shape (batch_size, padded_length).
        lengths: list; valid length for each padded caption.
    """
    # Sort a data list by caption length
    data.sort(key=lambda x: len(x[1]), reverse=True)
    images, captions, ids, img_ids = zip(*data)

    # Merge images (convert tuple of 3D tensor to 4D tensor)
    images = torch.stack(images, 0)

    # Merget captions (convert tuple of 1D tensor to 2D tensor)
    lengths = [len(cap) for cap in captions]
    targets = torch.zeros(len(captions), max(lengths)).long()
    for i, cap in enumerate(captions):
        end = lengths[i]
        targets[i, :end] = cap[:end]

    return images, targets, lengths, ids


<<<<<<< HEAD
def get_precomp_loader(dataset, batch_size=128, shuffle=True):
    """Returns torch.utils.data.DataLoader for custom coco dataset."""
    data_loader = torch.utils.data.DataLoader(
        dataset=dataset,
        batch_size=batch_size,
        shuffle=shuffle,
        pin_memory=True,
        collate_fn=collate_fn,
    )
    return data_loader
=======
def get_precomp_loader(data_path, data_split, vocab, opt, batch_size=100,
                       shuffle=True, num_workers=2):
    """Returns torch.utils.data.DataLoader for custom coco dataset."""
    dset = PrecompDataset(data_path, data_split, vocab)

    data_loader = torch.utils.data.DataLoader(dataset=dset,
                                              batch_size=batch_size,
                                              shuffle=shuffle,
                                              pin_memory=True,
                                              collate_fn=collate_fn)
    return data_loader


def get_loaders(data_name, vocab, batch_size, workers, opt):
    dpath = os.path.join(opt.data_path, data_name)
    train_loader = get_precomp_loader(dpath, 'train', vocab, opt,
                                      batch_size, True, workers)
    val_loader = get_precomp_loader(dpath, 'dev', vocab, opt,
                                    batch_size, False, workers)
    return train_loader, val_loader


def get_test_loader(split_name, data_name, vocab, batch_size,
                    workers, opt):
    dpath = os.path.join(opt.data_path, data_name)
    test_loader = get_precomp_loader(dpath, split_name, vocab, opt,
                                     batch_size, False, workers)
    return test_loader
>>>>>>> e6d0840b
<|MERGE_RESOLUTION|>--- conflicted
+++ resolved
@@ -1,5 +1,5 @@
 # -----------------------------------------------------------
-# Stacked Cross Attention Network implementation based on 
+# Stacked Cross Attention Network implementation based on
 # https://arxiv.org/abs/1803.08024.
 # "Stacked Cross Attention for Image-Text Matching"
 # Kuang-Huei Lee, Xi Chen, Gang Hua, Houdong Hu, Xiaodong He
@@ -11,14 +11,8 @@
 from typing import Any
 import torch
 import torch.utils.data as data
-import torchvision.transforms as transforms
-import os
 import nltk
-from PIL import Image
 import numpy as np
-import json as jsonmod
-
-from yaml import tokens
 
 
 class PrecompDataset(data.Dataset):
@@ -27,7 +21,6 @@
     Possible options: f30k_precomp, coco_precomp
     """
 
-<<<<<<< HEAD
     def __init__(self, root: str, split: str, vocab: Any):
         self.split = split
         self.vocab = vocab
@@ -37,15 +30,6 @@
         # Tokens
         self.tokens = []
         with open(loc + "%s_caps.txt" % split, "rb") as f:
-=======
-    def __init__(self, data_path, data_split, vocab):
-        self.vocab = vocab
-        loc = data_path + '/'
-
-        # Captions
-        self.captions = []
-        with open(loc+'%s_caps.txt' % data_split, 'rb') as f:
->>>>>>> e6d0840b
             for line in f:
                 # tokenize
                 _tokens = nltk.tokenize.word_tokenize(str(line.strip()).lower())
@@ -54,11 +38,7 @@
                     self.max_length = len(_tokens)
 
         # Image features
-<<<<<<< HEAD
         self.images = np.load(loc + "%s_ims.npy" % self.split)
-=======
-        self.images = np.load(loc+'%s_ims.npy' % data_split)
->>>>>>> e6d0840b
         self.length = len(self.captions)
         # rkiros data has redundancy in images, we divide by 5, 10crop doesn't
         if self.images.shape[0] != self.length:
@@ -66,31 +46,21 @@
         else:
             self.im_div = 1
         # the development set for coco is large and so validation would be slow
-        if data_split == 'dev':
+        if split == "dev":
             self.length = 5000
 
     def __getitem__(self, index):
         # handle the image redundancy
-        img_id = index//self.im_div
+        img_id = index // self.im_div
         image = torch.Tensor(self.images[img_id])
         caption = self.captions[index]
         vocab = self.vocab
 
-<<<<<<< HEAD
         # Convert tokens to word ids.
         caption = []
         caption.append(vocab("<start>"))
         caption.extend([vocab(token) for token in self.tokens])
         caption.append(vocab("<end>"))
-=======
-        # Convert caption (string) to word ids.
-        tokens = nltk.tokenize.word_tokenize(
-            str(caption).lower())
-        caption = []
-        caption.append(vocab('<start>'))
-        caption.extend([vocab(token) for token in tokens])
-        caption.append(vocab('<end>'))
->>>>>>> e6d0840b
         target = torch.Tensor(caption)
         return image, target, index, img_id
 
@@ -127,7 +97,6 @@
     return images, targets, lengths, ids
 
 
-<<<<<<< HEAD
 def get_precomp_loader(dataset, batch_size=128, shuffle=True):
     """Returns torch.utils.data.DataLoader for custom coco dataset."""
     data_loader = torch.utils.data.DataLoader(
@@ -137,34 +106,4 @@
         pin_memory=True,
         collate_fn=collate_fn,
     )
-    return data_loader
-=======
-def get_precomp_loader(data_path, data_split, vocab, opt, batch_size=100,
-                       shuffle=True, num_workers=2):
-    """Returns torch.utils.data.DataLoader for custom coco dataset."""
-    dset = PrecompDataset(data_path, data_split, vocab)
-
-    data_loader = torch.utils.data.DataLoader(dataset=dset,
-                                              batch_size=batch_size,
-                                              shuffle=shuffle,
-                                              pin_memory=True,
-                                              collate_fn=collate_fn)
-    return data_loader
-
-
-def get_loaders(data_name, vocab, batch_size, workers, opt):
-    dpath = os.path.join(opt.data_path, data_name)
-    train_loader = get_precomp_loader(dpath, 'train', vocab, opt,
-                                      batch_size, True, workers)
-    val_loader = get_precomp_loader(dpath, 'dev', vocab, opt,
-                                    batch_size, False, workers)
-    return train_loader, val_loader
-
-
-def get_test_loader(split_name, data_name, vocab, batch_size,
-                    workers, opt):
-    dpath = os.path.join(opt.data_path, data_name)
-    test_loader = get_precomp_loader(dpath, split_name, vocab, opt,
-                                     batch_size, False, workers)
-    return test_loader
->>>>>>> e6d0840b
+    return data_loader