--- conflicted
+++ resolved
@@ -1,21 +1,34 @@
 import torch
 import torch.nn as nn
-<<<<<<< HEAD
 import torch.nn.functional as F
-=======
->>>>>>> e6d0840b
 
 from utils.attention import xattn_score_t2i, xattn_score_i2t
+
+DEVICE = 'cuda'
 
 
 class ContrastiveLoss(nn.Module):
     """
     Compute contrastive loss
     """
-    def __init__(self, opt, margin=0, max_violation=False):
+
+    def __init__(
+        self,
+        cross_attn,
+        raw_feature_norm,
+        agg_func,
+        margin,
+        lambda_lse,
+        lambda_softmax,
+        max_violation=False,
+    ):
         super(ContrastiveLoss, self).__init__()
-        self.opt = opt
+        self.cross_attn = cross_attn
+        self.raw_feature_norm = raw_feature_norm
+        self.agg_func = agg_func
         self.margin = margin
+        self.lambda_lse = lambda_lse
+        self.lambda_softmax = lambda_softmax
         self.max_violation = max_violation
 
     def forward(self, im, s, s_l):
@@ -26,19 +39,12 @@
             "raw_feature_norm": self.raw_feature_norm,
         }
         # compute image-sentence score matrix
-<<<<<<< HEAD
         if self.cross_attn == "t2i":
             scores = xattn_score_t2i(im, s, s_l, params)
         elif self.cross_attn == "i2t":
             scores = xattn_score_i2t(im, s, s_l, params)
-=======
-        if self.opt.cross_attn == 't2i':
-            scores = xattn_score_t2i(im, s, s_l, self.opt)
-        elif self.opt.cross_attn == 'i2t':
-            scores = xattn_score_i2t(im, s, s_l, self.opt)
->>>>>>> e6d0840b
         else:
-            raise ValueError("unknown first norm type:", opt.raw_feature_norm)
+            raise ValueError("unknown first norm type:", self.raw_feature_norm)
         diagonal = scores.diag().view(im.size(0), 1)
         d1 = diagonal.expand_as(scores)
         d2 = diagonal.t().expand_as(scores)
@@ -51,14 +57,8 @@
         cost_im = (self.margin + scores - d2).clamp(min=0)
 
         # clear diagonals
-        mask = torch.eye(scores.size(0)) > .5
-        I = Variable(mask)
-        # if torch.cuda.is_available():
-<<<<<<< HEAD
-        I = mask.to("cuda")
-=======
-        I = I.to(device)
->>>>>>> e6d0840b
+        mask = torch.eye(scores.size(0)) > 0.5
+        I = mask.to(DEVICE)
         cost_s = cost_s.masked_fill_(I, 0)
         cost_im = cost_im.masked_fill_(I, 0)
 
@@ -66,181 +66,4 @@
         if self.max_violation:
             cost_s = cost_s.max(1)[0]
             cost_im = cost_im.max(0)[0]
-<<<<<<< HEAD
-        return cost_s.sum() + cost_im.sum()
-=======
-        return cost_s.sum() + cost_im.sum()
-        
-
-def xattn_score_t2i(images, captions, cap_lens, opt):
-    """
-    Images: (n_image, n_regions, d) matrix of images
-    Captions: (n_caption, max_n_word, d) matrix of captions
-    CapLens: (n_caption) array of caption lengths
-    """
-    similarities = []
-    n_image = images.size(0)
-    n_caption = captions.size(0)
-    for i in range(n_caption):
-        # Get the i-th text description
-        n_word = cap_lens[i]
-        cap_i = captions[i, :n_word, :].unsqueeze(0).contiguous()
-        # --> (n_image, n_word, d)
-        cap_i_expand = cap_i.repeat(n_image, 1, 1)
-        """
-            word(query): (n_image, n_word, d)
-            image(context): (n_image, n_regions, d)
-            weiContext: (n_image, n_word, d)
-            attn: (n_image, n_region, n_word)
-        """
-        weiContext, attn = func_attention(cap_i_expand, images, opt, smooth=opt.lambda_softmax)
-        cap_i_expand = cap_i_expand.contiguous()
-        weiContext = weiContext.contiguous()
-        # (n_image, n_word)
-        row_sim = cosine_similarity(cap_i_expand, weiContext, dim=2)
-        if opt.agg_func == 'LogSumExp':
-            row_sim.mul_(opt.lambda_lse).exp_()
-            row_sim = row_sim.sum(dim=1, keepdim=True)
-            row_sim = torch.log(row_sim)/opt.lambda_lse
-        elif opt.agg_func == 'Max':
-            row_sim = row_sim.max(dim=1, keepdim=True)[0]
-        elif opt.agg_func == 'Sum':
-            row_sim = row_sim.sum(dim=1, keepdim=True)
-        elif opt.agg_func == 'Mean':
-            row_sim = row_sim.mean(dim=1, keepdim=True)
-        else:
-            raise ValueError("unknown aggfunc: {}".format(opt.agg_func))
-        similarities.append(row_sim)
-
-    # (n_image, n_caption)
-    similarities = torch.cat(similarities, 1)
-    
-    return similarities
-
-
-def xattn_score_i2t(images, captions, cap_lens, opt):
-    """
-    Images: (batch_size, n_regions, d) matrix of images
-    Captions: (batch_size, max_n_words, d) matrix of captions
-    CapLens: (batch_size) array of caption lengths
-    """
-    similarities = []
-    n_image = images.size(0)
-    n_caption = captions.size(0)
-    n_region = images.size(1)
-    for i in range(n_caption):
-        # Get the i-th text description
-        n_word = cap_lens[i]
-        cap_i = captions[i, :n_word, :].unsqueeze(0).contiguous()
-        # (n_image, n_word, d)
-        cap_i_expand = cap_i.repeat(n_image, 1, 1)
-        """
-            word(query): (n_image, n_word, d)
-            image(context): (n_image, n_region, d)
-            weiContext: (n_image, n_region, d)
-            attn: (n_image, n_word, n_region)
-        """
-        weiContext, attn = func_attention(images, cap_i_expand, opt, smooth=opt.lambda_softmax)
-        # (n_image, n_region)
-        row_sim = cosine_similarity(images, weiContext, dim=2)
-        if opt.agg_func == 'LogSumExp':
-            row_sim.mul_(opt.lambda_lse).exp_()
-            row_sim = row_sim.sum(dim=1, keepdim=True)
-            row_sim = torch.log(row_sim)/opt.lambda_lse
-        elif opt.agg_func == 'Max':
-            row_sim = row_sim.max(dim=1, keepdim=True)[0]
-        elif opt.agg_func == 'Sum':
-            row_sim = row_sim.sum(dim=1, keepdim=True)
-        elif opt.agg_func == 'Mean':
-            row_sim = row_sim.mean(dim=1, keepdim=True)
-        else:
-            raise ValueError("unknown aggfunc: {}".format(opt.agg_func))
-        similarities.append(row_sim)
-
-    # (n_image, n_caption)
-    similarities = torch.cat(similarities, 1)
-    return similarities
-
-
-def func_attention(query, context, opt, smooth, eps=1e-8):
-    """
-    query: (n_context, queryL, d)
-    context: (n_context, sourceL, d)
-    """
-    batch_size_q, queryL = query.size(0), query.size(1)
-    batch_size, sourceL = context.size(0), context.size(1)
-
-
-    # Get attention
-    # --> (batch, d, queryL)
-    queryT = torch.transpose(query, 1, 2)
-
-    # (batch, sourceL, d)(batch, d, queryL)
-    # --> (batch, sourceL, queryL)
-    attn = torch.bmm(context, queryT)
-    if opt.raw_feature_norm == "softmax":
-        # --> (batch*sourceL, queryL)
-        attn = attn.view(batch_size*sourceL, queryL)
-        attn = nn.Softmax()(attn)
-        # --> (batch, sourceL, queryL)
-        attn = attn.view(batch_size, sourceL, queryL)
-    elif opt.raw_feature_norm == "l2norm":
-        attn = l2norm(attn, 2)
-    elif opt.raw_feature_norm == "clipped_l2norm":
-        attn = nn.LeakyReLU(0.1)(attn)
-        attn = l2norm(attn, 2)
-    elif opt.raw_feature_norm == "l1norm":
-        attn = l1norm_d(attn, 2)
-    elif opt.raw_feature_norm == "clipped_l1norm":
-        attn = nn.LeakyReLU(0.1)(attn)
-        attn = l1norm_d(attn, 2)
-    elif opt.raw_feature_norm == "clipped":
-        attn = nn.LeakyReLU(0.1)(attn)
-    elif opt.raw_feature_norm == "no_norm":
-        pass
-    else:
-        raise ValueError("unknown first norm type:", opt.raw_feature_norm)
-    # --> (batch, queryL, sourceL)
-    attn = torch.transpose(attn, 1, 2).contiguous()
-    # --> (batch*queryL, sourceL)
-    attn = attn.view(batch_size*queryL, sourceL)
-    attn = nn.Softmax()(attn*smooth)
-    # --> (batch, queryL, sourceL)
-    attn = attn.view(batch_size, queryL, sourceL)
-    # --> (batch, sourceL, queryL)
-    attnT = torch.transpose(attn, 1, 2).contiguous()
-
-    # --> (batch, d, sourceL)
-    contextT = torch.transpose(context, 1, 2)
-    # (batch x d x sourceL)(batch x sourceL x queryL)
-    # --> (batch, d, queryL)
-    weightedContext = torch.bmm(contextT, attnT)
-    # --> (batch, queryL, d)
-    weightedContext = torch.transpose(weightedContext, 1, 2)
-
-    return weightedContext, attnT
-
-
-def cosine_similarity(x1, x2, dim=1, eps=1e-8):
-    """Returns cosine similarity between x1 and x2, computed along dim."""
-    w12 = torch.sum(x1 * x2, dim)
-    w1 = torch.norm(x1, 2, dim)
-    w2 = torch.norm(x2, 2, dim)
-    return (w12 / (w1 * w2).clamp(min=eps)).squeeze()
-
-
-def l1norm(X, dim, eps=1e-8):
-    """L1-normalize columns of X
-    """
-    norm = torch.abs(X).sum(dim=dim, keepdim=True) + eps
-    X = torch.div(X, norm)
-    return X
-
-
-def l2norm(X, dim, eps=1e-8):
-    """L2-normalize columns of X
-    """
-    norm = torch.pow(X, 2).sum(dim=dim, keepdim=True).sqrt() + eps
-    X = torch.div(X, norm)
-    return X
->>>>>>> e6d0840b
+        return cost_s.sum() + cost_im.sum()