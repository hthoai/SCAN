import torch
import torch.nn as nn
import torch.nn.functional as F

from utils.attention import xattn_score_t2i, xattn_score_i2t

<<<<<<< HEAD
=======
DEVICE = "cuda"


>>>>>>> e23d502f
class ContrastiveLoss(nn.Module):
    """
    Compute contrastive loss
    """
<<<<<<< HEAD
    def __init__(self,
                margin=0,
                max_violation=False):

        super(ContrastiveLoss, self).__init__()
=======

    def __init__(
        self,
        cross_attn,
        raw_feature_norm,
        agg_func,
        margin,
        lambda_lse,
        lambda_softmax,
        max_violation=False,
    ):
        super(ContrastiveLoss, self).__init__()
        self.cross_attn = cross_attn
        self.raw_feature_norm = raw_feature_norm
        self.agg_func = agg_func
>>>>>>> e23d502f
        self.margin = margin
        self.lambda_lse = lambda_lse
        self.lambda_softmax = lambda_softmax
        self.max_violation = max_violation

    def forward(self, im, s, s_l):
        params = {
            "lambda_softmax": self.lambda_softmax,
            "lambda_lse": self.lambda_lse,
            "agg_func": self.agg_func,
            "raw_feature_norm": self.raw_feature_norm,
        }
        # compute image-sentence score matrix
<<<<<<< HEAD
        scores = xattn_score_t2i(im, s, s_l, self.opt)
        
=======
        if self.cross_attn == "t2i":
            scores = xattn_score_t2i(im, s, s_l, params)
        elif self.cross_attn == "i2t":
            scores = xattn_score_i2t(im, s, s_l, params)
        else:
            raise ValueError("unknown first norm type:", self.raw_feature_norm)
>>>>>>> e23d502f
        diagonal = scores.diag().view(im.size(0), 1)
        d1 = diagonal.expand_as(scores)
        d2 = diagonal.t().expand_as(scores)

        # compare every diagonal score to scores in its column
        # caption retrieval
        cost_s = (self.margin + scores - d1).clamp(min=0)
        # compare every diagonal score to scores in its row
        # image retrieval
        cost_im = (self.margin + scores - d2).clamp(min=0)

        # clear diagonals
<<<<<<< HEAD
        mask = torch.eye(scores.size(0)) > .5
        I = mask
        # if torch.cuda.is_available():
        I = I.cuda()
=======
        mask = torch.eye(scores.size(0)) > 0.5
        I = mask.to(DEVICE)
>>>>>>> e23d502f
        cost_s = cost_s.masked_fill_(I, 0)
        cost_im = cost_im.masked_fill_(I, 0)

        # keep the maximum violating negative for each query
        if self.max_violation:
            cost_s = cost_s.max(1)[0]
            cost_im = cost_im.max(0)[0]
<<<<<<< HEAD
        return cost_s.sum() + cost_im.sum()
        

def xattn_score_t2i(images, captions, cap_lens, opt):
    """
    Images: (n_image, n_regions, d) matrix of images
    Captions: (n_caption, max_n_word, d) matrix of captions
    CapLens: (n_caption) array of caption lengths
    """
    similarities = []
    n_image = images.size(0)
    n_caption = captions.size(0)
    for i in range(n_caption):
        # Get the i-th text description
        n_word = cap_lens[i]
        cap_i = captions[i, :n_word, :].unsqueeze(0).contiguous()
        # --> (n_image, n_word, d)
        cap_i_expand = cap_i.repeat(n_image, 1, 1)
        """
            word(query): (n_image, n_word, d)
            image(context): (n_image, n_regions, d)
            weiContext: (n_image, n_word, d)
            attn: (n_image, n_region, n_word)
        """
        weiContext, attn = func_attention(cap_i_expand, images, opt, smooth=opt.lambda_softmax)
        cap_i_expand = cap_i_expand.contiguous()
        weiContext = weiContext.contiguous()
        # (n_image, n_word)
        row_sim = cosine_similarity(cap_i_expand, weiContext, dim=2)
        if opt.agg_func == 'LogSumExp':
            row_sim.mul_(opt.lambda_lse).exp_()
            row_sim = row_sim.sum(dim=1, keepdim=True)
            row_sim = torch.log(row_sim)/opt.lambda_lse
        elif opt.agg_func == 'Max':
            row_sim = row_sim.max(dim=1, keepdim=True)[0]
        elif opt.agg_func == 'Sum':
            row_sim = row_sim.sum(dim=1, keepdim=True)
        elif opt.agg_func == 'Mean':
            row_sim = row_sim.mean(dim=1, keepdim=True)
        else:
            raise ValueError("unknown aggfunc: {}".format(opt.agg_func))
        similarities.append(row_sim)

    # (n_image, n_caption)
    similarities = torch.cat(similarities, 1)
    
    return similarities


def func_attention(query, context, smooth, eps=1e-8):
    """
    query: (n_context, queryL, d)
    context: (n_context, sourceL, d)
    """
    queryL = query.size(1)
    batch_size, sourceL = context.size(0), context.size(1)


    # Get attention
    # --> (batch, d, queryL)
    queryT = torch.transpose(query, 1, 2)

    # (batch, sourceL, d)(batch, d, queryL)
    # --> (batch, sourceL, queryL)
    attn = torch.bmm(context, queryT)
    

    attn = nn.LeakyReLU(0.1)(attn)
    attn = l2norm(attn, 2)

    # --> (batch, queryL, sourceL)
    attn = torch.transpose(attn, 1, 2).contiguous()
    # --> (batch*queryL, sourceL)
    attn = attn.view(batch_size*queryL, sourceL)
    attn = nn.Softmax()(attn*smooth)
    # --> (batch, queryL, sourceL)
    attn = attn.view(batch_size, queryL, sourceL)
    # --> (batch, sourceL, queryL)
    attnT = torch.transpose(attn, 1, 2).contiguous()

    # --> (batch, d, sourceL)
    contextT = torch.transpose(context, 1, 2)
    # (batch x d x sourceL)(batch x sourceL x queryL)
    # --> (batch, d, queryL)
    weightedContext = torch.bmm(contextT, attnT)
    # --> (batch, queryL, d)
    weightedContext = torch.transpose(weightedContext, 1, 2)

    return weightedContext, attnT


def cosine_similarity(x1, x2, dim=1, eps=1e-8):
    """Returns cosine similarity between x1 and x2, computed along dim."""
    w12 = torch.sum(x1 * x2, dim)
    w1 = torch.norm(x1, 2, dim)
    w2 = torch.norm(x2, 2, dim)
    return (w12 / (w1 * w2).clamp(min=eps)).squeeze()
=======
        return cost_s.sum() + cost_im.sum()
>>>>>>> e23d502f
<|MERGE_RESOLUTION|>--- conflicted
+++ resolved
@@ -1,66 +1,25 @@
 import torch
 import torch.nn as nn
-import torch.nn.functional as F
-
-from utils.attention import xattn_score_t2i, xattn_score_i2t
-
-<<<<<<< HEAD
-=======
-DEVICE = "cuda"
 
 
->>>>>>> e23d502f
 class ContrastiveLoss(nn.Module):
     """
     Compute contrastive loss
     """
-<<<<<<< HEAD
     def __init__(self,
                 margin=0,
                 max_violation=False):
 
         super(ContrastiveLoss, self).__init__()
-=======
-
-    def __init__(
-        self,
-        cross_attn,
-        raw_feature_norm,
-        agg_func,
-        margin,
-        lambda_lse,
-        lambda_softmax,
-        max_violation=False,
-    ):
-        super(ContrastiveLoss, self).__init__()
-        self.cross_attn = cross_attn
-        self.raw_feature_norm = raw_feature_norm
-        self.agg_func = agg_func
->>>>>>> e23d502f
         self.margin = margin
-        self.lambda_lse = lambda_lse
-        self.lambda_softmax = lambda_softmax
         self.max_violation = max_violation
 
     def forward(self, im, s, s_l):
-        params = {
-            "lambda_softmax": self.lambda_softmax,
-            "lambda_lse": self.lambda_lse,
-            "agg_func": self.agg_func,
-            "raw_feature_norm": self.raw_feature_norm,
-        }
         # compute image-sentence score matrix
-<<<<<<< HEAD
         scores = xattn_score_t2i(im, s, s_l, self.opt)
+
+        # scores: n imgs, n caps
         
-=======
-        if self.cross_attn == "t2i":
-            scores = xattn_score_t2i(im, s, s_l, params)
-        elif self.cross_attn == "i2t":
-            scores = xattn_score_i2t(im, s, s_l, params)
-        else:
-            raise ValueError("unknown first norm type:", self.raw_feature_norm)
->>>>>>> e23d502f
         diagonal = scores.diag().view(im.size(0), 1)
         d1 = diagonal.expand_as(scores)
         d2 = diagonal.t().expand_as(scores)
@@ -73,15 +32,10 @@
         cost_im = (self.margin + scores - d2).clamp(min=0)
 
         # clear diagonals
-<<<<<<< HEAD
         mask = torch.eye(scores.size(0)) > .5
         I = mask
         # if torch.cuda.is_available():
         I = I.cuda()
-=======
-        mask = torch.eye(scores.size(0)) > 0.5
-        I = mask.to(DEVICE)
->>>>>>> e23d502f
         cost_s = cost_s.masked_fill_(I, 0)
         cost_im = cost_im.masked_fill_(I, 0)
 
@@ -89,7 +43,6 @@
         if self.max_violation:
             cost_s = cost_s.max(1)[0]
             cost_im = cost_im.max(0)[0]
-<<<<<<< HEAD
         return cost_s.sum() + cost_im.sum()
         
 
@@ -119,24 +72,16 @@
         weiContext = weiContext.contiguous()
         # (n_image, n_word)
         row_sim = cosine_similarity(cap_i_expand, weiContext, dim=2)
-        if opt.agg_func == 'LogSumExp':
-            row_sim.mul_(opt.lambda_lse).exp_()
-            row_sim = row_sim.sum(dim=1, keepdim=True)
-            row_sim = torch.log(row_sim)/opt.lambda_lse
-        elif opt.agg_func == 'Max':
-            row_sim = row_sim.max(dim=1, keepdim=True)[0]
-        elif opt.agg_func == 'Sum':
-            row_sim = row_sim.sum(dim=1, keepdim=True)
-        elif opt.agg_func == 'Mean':
-            row_sim = row_sim.mean(dim=1, keepdim=True)
-        else:
-            raise ValueError("unknown aggfunc: {}".format(opt.agg_func))
+        
+        row_sim = row_sim.mean(dim=1, keepdim=True)
+        
         similarities.append(row_sim)
 
     # (n_image, n_caption)
     similarities = torch.cat(similarities, 1)
     
     return similarities
+
 
 
 def func_attention(query, context, smooth, eps=1e-8):
@@ -155,6 +100,13 @@
     # (batch, sourceL, d)(batch, d, queryL)
     # --> (batch, sourceL, queryL)
     attn = torch.bmm(context, queryT)
+
+    # calculate cosine sim
+    q_norm = F.normalize(query, dim=-1) # q_norm: (batch, queryL, d)
+    c_norm = F.normalize(context, dim=-1) # c_norm: (batch, contextL, d)
+    q_transposed = q_norm.transpose(-1, -2) #q_transposed (batch, d, queryL)\
+    attn = torch.matmul(c_norm, q_transposed)
+
     
 
     attn = nn.LeakyReLU(0.1)(attn)
@@ -186,7 +138,4 @@
     w12 = torch.sum(x1 * x2, dim)
     w1 = torch.norm(x1, 2, dim)
     w2 = torch.norm(x2, 2, dim)
-    return (w12 / (w1 * w2).clamp(min=eps)).squeeze()
-=======
-        return cost_s.sum() + cost_im.sum()
->>>>>>> e23d502f
+    return (w12 / (w1 * w2).clamp(min=eps)).squeeze()