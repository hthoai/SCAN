from typing import Tuple
from torch import Tensor
import torch.nn as nn
import torch.nn.functional as F
from torch.nn.utils.rnn import pack_padded_sequence, pad_packed_sequence


class ImageEncoder(nn.Module):
    """An image feature wraper"""

<<<<<<< HEAD
    def __init__(self,
                 img_size: int,
                 enc_size: int):
        super(ImageEncoder, self).__init__()
        self.enc_size = enc_size
        
        self.fc = nn.Linear(img_size, enc_size)
=======
    def __init__(self, img_dim: int, emb_dim: int):
        super(ImageEncoder, self).__init__()
        self.emb_dim = emb_dim
>>>>>>> e23d502f

        self.fc = nn.Linear(img_dim, emb_dim)

        self.init_weights()

    def init_weights(self):
        """ Xavier initialization for the fully connected layer"""

        pass

    def forward(self, images: Tensor) -> Tensor:
        """Extract image features and project them onto joint embedding space"""

        img_emb = self.fc(images)

        # img_emb  = [batch size, img region count, enc size]

        # norm in the joint embedding space
        img_emb = F.normalize(img_emb, p=2, dim=-1)
        # img_emb  = [batch size, img region count, enc size]

        return img_emb


class TextEncoder(nn.Module):
<<<<<<< HEAD
    '''Text encoder model'''

    def __init__(self,
                 vocab_size: int,
                 emb_size: int,
                 enc_size: int):
=======
    """A text feature wraper"""

    def __init__(self, vocab_sz: int, emb_dim: int, enc_dim: int):
>>>>>>> e23d502f
        super(TextEncoder, self).__init__()

        self.vocab_size = vocab_size
        self.emb_size = emb_size
        self.enc_size = enc_size

        self.embedding = nn.Embedding(vocab_size, emb_size)

        self.rnn = nn.GRU(emb_size, enc_size, bidirectional=True, batch_first=True)

        self.init_weights()

    def init_weights(self):
        pass

<<<<<<< HEAD
    def forward(self,
                cap: Tensor,
                cap_length: int) -> Tuple[Tensor, Tensor]:
=======
    def forward(self, cap: Tensor, cap_len: int) -> Tuple[Tensor, Tensor]:
>>>>>>> e23d502f

        # cap [batch size, seq len]
        # cap_len [batch size]

        embedded = self.embedding(cap)
<<<<<<< HEAD
        #embedded = [batch size, seq len, emb dim]
=======
        # embedded = [cap len, batch size, emb dim]
>>>>>>> e23d502f

        packed_embedded = pack_padded_sequence(embedded, cap_length, batch_first=True)

        packed_outputs, _ = self.rnn(packed_embedded)
        # packed_outputs is a packed sequence containing all hidden states

        cap_emb, cap_len = pad_packed_sequence(packed_outputs, batch_first=True)
        # cap_emb: [batch size, seq len, 2 * enc_size]

<<<<<<< HEAD
        batch_size = cap.shape[0]
        seq_length = cap.shape[1]
        if not self.rnn.batch_first:
            batch_size, seq_length = seq_length, batch_size
        

        # avg pooling over 2 direction
        cap_emb = cap_emb.view(batch_size, seq_length, 2, self.emb_size).mean(axis = -2)
        # cap_emb: [batch size, seq len, enc size]
=======
        cap_emb = (
            cap_emb[:, :, : cap_emb.size(2) // 2]
            + cap_emb[:, :, cap_emb.size(2) // 2 :]
        ) / 2
>>>>>>> e23d502f

        # norm in the joint embedding space
        cap_emb = F.normalize(cap_emb, p=2, dim=-1)
        # cap_emb: [batch size, seq len, enc size]

        return cap_emb, cap_len<|MERGE_RESOLUTION|>--- conflicted
+++ resolved
@@ -8,7 +8,6 @@
 class ImageEncoder(nn.Module):
     """An image feature wraper"""
 
-<<<<<<< HEAD
     def __init__(self,
                  img_size: int,
                  enc_size: int):
@@ -16,11 +15,6 @@
         self.enc_size = enc_size
         
         self.fc = nn.Linear(img_size, enc_size)
-=======
-    def __init__(self, img_dim: int, emb_dim: int):
-        super(ImageEncoder, self).__init__()
-        self.emb_dim = emb_dim
->>>>>>> e23d502f
 
         self.fc = nn.Linear(img_dim, emb_dim)
 
@@ -46,18 +40,12 @@
 
 
 class TextEncoder(nn.Module):
-<<<<<<< HEAD
     '''Text encoder model'''
 
     def __init__(self,
                  vocab_size: int,
                  emb_size: int,
                  enc_size: int):
-=======
-    """A text feature wraper"""
-
-    def __init__(self, vocab_sz: int, emb_dim: int, enc_dim: int):
->>>>>>> e23d502f
         super(TextEncoder, self).__init__()
 
         self.vocab_size = vocab_size
@@ -73,23 +61,15 @@
     def init_weights(self):
         pass
 
-<<<<<<< HEAD
     def forward(self,
                 cap: Tensor,
                 cap_length: int) -> Tuple[Tensor, Tensor]:
-=======
-    def forward(self, cap: Tensor, cap_len: int) -> Tuple[Tensor, Tensor]:
->>>>>>> e23d502f
 
         # cap [batch size, seq len]
         # cap_len [batch size]
 
         embedded = self.embedding(cap)
-<<<<<<< HEAD
         #embedded = [batch size, seq len, emb dim]
-=======
-        # embedded = [cap len, batch size, emb dim]
->>>>>>> e23d502f
 
         packed_embedded = pack_padded_sequence(embedded, cap_length, batch_first=True)
 
@@ -99,7 +79,6 @@
         cap_emb, cap_len = pad_packed_sequence(packed_outputs, batch_first=True)
         # cap_emb: [batch size, seq len, 2 * enc_size]
 
-<<<<<<< HEAD
         batch_size = cap.shape[0]
         seq_length = cap.shape[1]
         if not self.rnn.batch_first:
@@ -109,12 +88,6 @@
         # avg pooling over 2 direction
         cap_emb = cap_emb.view(batch_size, seq_length, 2, self.emb_size).mean(axis = -2)
         # cap_emb: [batch size, seq len, enc size]
-=======
-        cap_emb = (
-            cap_emb[:, :, : cap_emb.size(2) // 2]
-            + cap_emb[:, :, cap_emb.size(2) // 2 :]
-        ) / 2
->>>>>>> e23d502f
 
         # norm in the joint embedding space
         cap_emb = F.normalize(cap_emb, p=2, dim=-1)
