--- conflicted
+++ resolved
@@ -1,13 +1,9 @@
-<<<<<<< HEAD
 import os
 import re
 import json
 import logging
 import subprocess
 from typing import Any, Tuple
-
-import pandas as pd
-from tqdm import tqdm
 
 from lib.config import Config
 
@@ -173,6 +169,4 @@
                 "{}_metrics/{}".format(dataset_split, key),
                 results[key],
                 iter_evaluated,
-            )
-=======
->>>>>>> e6d0840b
+            )